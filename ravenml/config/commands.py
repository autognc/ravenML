"""
Author(s):      Carson Schubert (carson.schubert14@gmail.com)  
Date Created:   04/05/2019

Command group for setting ravenml configuration.
"""

import click
from pathlib import Path
from colorama import init, Fore
from ravenml.utils.question import user_input, user_confirms
from ravenml.utils.config import CONFIG_FIELDS
from ravenml.utils.local_cache import global_cache
from ravenml.utils.config import get_config, update_config
from ravenml.options import no_user_opt

init()
    
### OPTIONS ###
dataset_bucket_name_opt = click.option(
    '-d', '--dataset-bucket', type=str, is_eager=True,
    help='Dataset bucket name.')

model_bucket_name_opt = click.option(
    '-a', '--model-bucket', type=str, is_eager=True,
    help='Model artifact destination bucket name.')

### COMMANDS ###
@click.group(help='Configuration commands.')
@click.pass_context
def config(ctx: click.Context):
    """Configuration command group.

    Args:
        ctx (Context): click context object
    """
    ctx.obj = {}
    ctx.obj['from_show'] = False     # flag to indicate if entering update from show

@config.command(help='Show current config.')
@click.pass_context
def show(ctx: click.Context):
    """Show current config.
    
    Args:
        ctx (Context): click context object
    """
    try:
        # try and load the configuration
        config = get_config()
        for key, value in config.items():
            print(Fore.GREEN + key + ': ' + Fore.WHITE + value)
    except FileNotFoundError:
        # thrown when no configuration file is found
        click.echo(Fore.RED + 'No configuration found.')
        if user_confirms('Would you like to make a new configuration?', default=True):
            ctx.obj['from_show'] = True
            ctx.obj['NO_USER'] = False
            ctx.invoke(update)
    except ValueError:
        # thrown when current configuration file is invalid
        click.echo(Fore.RED + 'Current configuration file is invalid.')
        if user_confirms('Would you like to fix it?', default=True):
            ctx.obj['from_show'] = True
            ctx.obj['NO_USER'] = False
            ctx.invoke(update)

@config.command(help='Update current config.')
@click.pass_context
@no_user_opt
@dataset_bucket_name_opt
<<<<<<< HEAD
@model_bucket_name_opt
def update(ctx, model_bucket, dataset_bucket):
=======
@artifact_bucket_name_opt
def update(ctx: click.Context, artifact_bucket: str, dataset_bucket: str):
>>>>>>> d9af0e1c
    """Update current config.
    
    Args:
        ctx (Context): click context object
        artifact_bucket (str): artifact bucket name. None if not in no-user mode
        dataset_bucket (str): dataset bucket name. None if not in no-user mode
    """
    config = {}
    try: 
        # try and load the configuration
        config = get_config()
    except FileNotFoundError:
        # thrown when no configuration file is found
        # checks to see if flag is set to indicate we arrived here from show
        if not ctx.obj['from_show']:
            click.echo(Fore.RED + 'No configuration found to update. A new one will be created.')
    except ValueError:
        # thrown current configuration file is invalid
        # checks to see if flag is set to indicate we arrived here from show
        if not ctx.obj['from_show']:
            click.echo(Fore.RED + 'Current configuration is invalid. A new one will be created.')

    # flag to indicate if config was successfully loaded or not
    loaded = len(config) > 0
    
    # update configuration fields
    if ctx.obj['NO_USER']:
        config['model_bucket_name'] = model_bucket
        config['dataset_bucket_name'] = dataset_bucket
    else:
        for field in CONFIG_FIELDS:
            if loaded:
                if user_confirms('Edit ' + field + '?'):
                    config[field] = user_input(field + ':', default=config[field]) 
            else:
                config[field] = user_input(field + ':')

    # save updates
    update_config(config)<|MERGE_RESOLUTION|>--- conflicted
+++ resolved
@@ -69,13 +69,8 @@
 @click.pass_context
 @no_user_opt
 @dataset_bucket_name_opt
-<<<<<<< HEAD
 @model_bucket_name_opt
-def update(ctx, model_bucket, dataset_bucket):
-=======
-@artifact_bucket_name_opt
-def update(ctx: click.Context, artifact_bucket: str, dataset_bucket: str):
->>>>>>> d9af0e1c
+def update(ctx: click.Context, model_bucket: str, dataset_bucket: str):
     """Update current config.
     
     Args:
