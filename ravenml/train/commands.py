"""
Author(s):      Carson Schubert (carson.schubert14@gmail.com)  
Date Created:   02/23/2019

Command group for training in ravenml.
"""

import click
import json
import shortuuid
from pathlib import Path
from pkg_resources import iter_entry_points
from click_plugins import with_plugins
from ravenml.train.interfaces import TrainInput, TrainOutput
from ravenml.utils.dataset import get_dataset
from ravenml.utils.question import cli_spinner
from ravenml.utils.save import upload_file_to_s3, upload_dict_to_s3_as_json
from ravenml.options import no_user_opt

### OPTIONS ###
dataset_opt = click.option(
    '-d', '--dataset', 'dataset', type=str, is_eager=True,
    help='Dataset to use for training.'
)

local_opt = click.option(
    '-l', '--local', 'local', type=str, is_eager=True, default='None',
    help='Keep all model artifacts local.'
)


### COMMANDS ###
@with_plugins(iter_entry_points('ravenml.plugins.train'))
@click.group(help='Training commands.')
@click.pass_context
@no_user_opt
@dataset_opt
@local_opt
def train(ctx: click.Context, local: str, dataset: str):
    """ Training command group.
    
    Args:
        ctx (Context): click context object
        local (str): local filepath. defaults to 'None' and only used if in no-user mode
        dataset (str): dataset name. None if not in no-user mode
    """
    if ctx.obj['NO_USER']:
        # if no_user is true, make a TrainInput from the other flags
        try:
            dataset_obj = cli_spinner('Retrieving dataset from s3...', get_dataset, dataset)
            if local == 'None': 
                local = None
            ti = TrainInput(inquire=False, dataset= dataset_obj, artifact_path=local)
            # assign to context for use in plugin
            ctx.obj = ti
        except ValueError as e:
            raise click.exceptions.BadParameter(dataset, ctx=ctx, param=dataset, param_hint='dataset name')

@train.resultcallback()
@click.pass_context
def process_result(ctx: click.Context, result: TrainOutput, local: str, dataset: str):
    """Processes the result of a training by analyzing the given TrainOutput object.
    This callback is called after ANY command originating from the train command 
    group, hence the check for commands other than training plugins.

    Args:
        ctx (Context): click context object
        result (TrainOutput): training output object returned by training plugin
        local (str): copy of local option provided to original command (see train)
        dataset (str): copy of dataset option provided to original comamand (see train)
    """

    # need to consider issues with this being called on every call to train
<<<<<<< HEAD
    if ctx.invoked_subcommand != 'list' and result is not None:
        print(json.dumps(result.metadata, indent=2))
        click.echo(result.artifact_path)
        click.echo(result.model_path)
        cli_spinner('Uploading artifacts...', _upload_result, result)
=======
    print(result)
    if ctx.invoked_subcommand != 'list':
        click.echo('Upload model artifacts here.')
>>>>>>> d9af0e1c
    return result

@train.command()
def list():
    """List available training plugins by name.
    """
    for entry in iter_entry_points(group='ravenml.plugins.train', name=None):
        click.echo(entry.name)

def _upload_result(result: TrainOutput):
    """ Wraps upload procure into single function for use with cli_spinner.

    Generates a UUID for the model and uploads all artifacts.

    Args:
        result (TrainOutput): TrainOutput object to be uploaded
    """
    shortuuid.set_alphabet('23456789abcdefghijkmnopqrstuvwxyz')
    uuid = shortuuid.uuid()
    model_name = f'{result.metadata["architecture"]}_{uuid}.pb'
    upload_file_to_s3('models', result.model_path, alternate_name=model_name)
    upload_dict_to_s3_as_json(f'models/metadata_{uuid}', result.metadata)
    if result.extra_files != []:
        for fp in result.extra_files:
            upload_file_to_s3(f'extras/{uuid}', fp)

# @train.command()
# def testup():
#     metadata = {
#         "created_by": "carosn",
#         "comments": "no",
#         "date_started_at": "2019-05-03T01:33:50.694751Z",
#         "dataset_used": {
#             "name": "carsonTest",
#             "date_created": "2019-03-18T22:38:59.794095Z",
#             "created_by": "Carson Schubert",
#             "comments": "initial test",
#             "training_type": "Bounding Box",
#             "image_ids": [
#             "pic_204",
#             "pic_701",
#             "pic_268",
#             "pic_594",
#             "pic_634",
#             "pic_674",
#             "pic_310",
#             "pic_236",
#             "pic_270"
#             ],
#             "filters": {
#             "groups": []
#             },
#             "transforms": []
#         },
#         "architecture": "ssd_mobilenet_v1_coco",
#         "hyperparemeters": {
#             "optimizer": "RMSProp",
#             "num_classes": 2,
#             "use_dropout": True,
#             "dropout_keep_probability": 0.8,
#             "initial_learning_rate": 0.004
#         },
#         "date_completed_at": "2019-05-03T01:35:01.441570Z"
#     }
#     base = Path('/home/carson/.ravenML/tf-bbox/temp')
#     model = base / Path('models') / Path('model') / Path('export') \
#                     / Path ('exported_model') / '1556847298' / 'saved_model.pb'        
#     result = TrainOutput(metadata, base, model, [])
#     cli_spinner('Uploading artifacts...', _upload_result, result)<|MERGE_RESOLUTION|>--- conflicted
+++ resolved
@@ -71,17 +71,11 @@
     """
 
     # need to consider issues with this being called on every call to train
-<<<<<<< HEAD
     if ctx.invoked_subcommand != 'list' and result is not None:
         print(json.dumps(result.metadata, indent=2))
         click.echo(result.artifact_path)
         click.echo(result.model_path)
         cli_spinner('Uploading artifacts...', _upload_result, result)
-=======
-    print(result)
-    if ctx.invoked_subcommand != 'list':
-        click.echo('Upload model artifacts here.')
->>>>>>> d9af0e1c
     return result
 
 @train.command()
