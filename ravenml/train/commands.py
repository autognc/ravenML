"""
Author(s):      Carson Schubert (carson.schubert14@gmail.com)  
Date Created:   02/23/2019

Command group for training in ravenml.
"""

import click
import json
import shortuuid
import boto3
import yaml
<<<<<<< HEAD
import os
=======
import inspect
import ravenml.utils.git as git
>>>>>>> 5fc265d6
from urllib.request import urlopen
from urllib.error import URLError
from pathlib import Path
from ravenml.train.interfaces import TrainInput, TrainOutput
from ravenml.utils.question import cli_spinner
from ravenml.utils.aws import upload_file_to_s3, upload_dict_to_s3_as_json
from ravenml.utils.plugins import LazyPluginGroup
from ravenml.utils.config import load_yaml_config

EC2_INSTANCE_ID_URL = 'http://169.254.169.254/latest/meta-data/instance-id'

### OPTIONS ###
config_opt = click.option(
    '-c', '--config', type=str, help='Path to config file. Defaults to ~/ravenML_configs/config.yaml'
)

### COMMANDS ###
@click.group(cls=LazyPluginGroup, entry_point_name='ravenml.plugins.train', help='Training commands.')
@click.pass_context
@config_opt
def train(ctx: click.Context, config: str):
    """ Training command group.
    
    Args:
        ctx (Context): click context object
        config (str): Path to config yaml file for this training run. Required
            when a user is calling a plugin command decorated with @pass_train
    """
    # check if config flag was passed, if not simply carry on to child command
    if config:
        # attempt to load config
        # NOTE: this function will raise a click error if there is an issue loading config
        train_config = load_yaml_config(Path(config))
        # trigger TrainInput creation, note this may prompt the user depending on the config file used
        ctx.obj = TrainInput(train_config, ctx.invoked_subcommand)

@train.resultcallback()
@click.pass_context
def process_result(ctx: click.Context, result: TrainOutput, config: str):
    """Processes the result of a training by analyzing the given TrainOutput object.
    This callback is called after ANY command originating from the train command 
    group, hence the check to see if a result was actually returned - plugins
    simply do not return a TrainOutput from non-training commands.

    Args:
        ctx (Context): click context object
        ti (TrainInput): TrainInput object stored at ctx.obj, created at start of training.
            This object contains the metadata from the run and the path to the
            training artifacts (at ti.artifact_path) which is printed to the user
            after a local training.
        result (TrainOutput): training output object returned by training plugin
        config (str): config option from train command. Click requires that command
            callbacks accept the options from the original command.
    """
    if result is not None:
        # only plugin training commands that return a TrainOutput will activate this block
        # thus ctx.obj will always be a TrainInput object
        # NOTE: you cannot use the @pass_train decorator on process_result, otherwise on
        # non-training plugin commands, the TrainInput __init__ will be called by Click
        # when process_result runs and no TrainInput is at ctx.obj
        ti = ctx.obj    
        
        # store git info for plugin
        # NOTE: this will fail for plugins not installed via source
        plugin_repo_root = git.is_repo(result.plugin_dir)
        git_info = {}
        if plugin_repo_root:
            git_info["plugin_git_sha"] = git.git_sha(plugin_repo_root)
            # note running the patch commands in repo root will include patches for all plugins
            git_info["plugin_tracked_git_patch"] = git.git_patch_tracked(plugin_repo_root)
            git_info["plugin_untracked_git_patch"] = git.git_patch_untracked(plugin_repo_root)
        else:
            git_info = git.retrieve_from_pkg(result.plugin_dir)
        ti.metadata.update(git_info)

        # upload if not in local mode, determined by user defined artifact_path field in config
        if not ti.config.get('artifact_path'):
            uuid = cli_spinner('Uploading artifacts...', _upload_result, result, ti.metadata, ti.plugin_metadata)
            click.echo(f'Artifact UUID: {uuid}')
        else:
            with open(ti.artifact_path / 'metadata.json', 'w') as f:
                json.dump(ti.metadata, f, indent=2)
            click.echo(f'LOCAL MODE: Not uploading model to S3. Model is located at: {ti.artifact_path}')
            
        # stop, terminate, or do nothing to ec2 based on policy
        ec2_policy = ti.config.get('ec2_policy')
        # check if the policy is to stop or terminate
        if ec2_policy == None or ec2_policy == 'stop' or ec2_policy == 'terminate':
            policy_str = ec2_policy if ec2_policy else 'default'
            click.echo(f'Checking for EC2 instance and applying policy "{policy_str}"...')
            try:
                # grab ec2 id
                with urlopen(EC2_INSTANCE_ID_URL, timeout=5) as url:
                    ec2_instance_id = url.read().decode('utf-8')
                click.echo(f'EC2 Runtime detected.')
                client = boto3.client('ec2')
                # default is stop
                if ec2_policy == None or ec2_policy == 'stop':
                    click.echo("Stopping...")
                    client.stop_instances(InstanceIds=[ec2_instance_id], DryRun=False)
                else:
                    click.echo("Terminating...")
                    client.terminate_instances(InstanceIds=[ec2_instance_id], DryRun=False)
            except URLError:
                click.echo('No EC2 runtime detected. Doing nothing.')
        else:
            click.echo('Not checking for EC2 runtime since policy is to keep running.')
    return result


### HELPERS ###
def _upload_result(result: TrainOutput, metadata: dict, plugin_metadata: dict):
    """ Wraps upload procedure into single function for use with cli_spinner.

    Generates a UUID for the model and uploads all artifacts.

    Args:
        result (TrainOutput): TrainOutput object, to be uploaded
        metadata (dict): metadata associated with this run, to be uploaded
        plugin_metadata (dict): plugin metadata, used to access architecture of run
            for naming uploading model
    
    Returns:
        str: uuid assigned to result on upload
    """
    shortuuid.set_alphabet('23456789abcdefghijkmnopqrstuvwxyz')
    uuid = shortuuid.uuid()
    file_extension = os.path.splitext(result.model_path)[1]
    model_name = f'{plugin_metadata["architecture"]}_{uuid}{file_extension}'
    upload_file_to_s3('models', result.model_path, alternate_name=model_name)
    upload_dict_to_s3_as_json(f'models/metadata_{uuid}', metadata)
    if result.extra_files != []:
        for fp in result.extra_files:
            upload_file_to_s3(f'extras/{uuid}', fp)
    return uuid<|MERGE_RESOLUTION|>--- conflicted
+++ resolved
@@ -10,12 +10,9 @@
 import shortuuid
 import boto3
 import yaml
-<<<<<<< HEAD
 import os
-=======
 import inspect
 import ravenml.utils.git as git
->>>>>>> 5fc265d6
 from urllib.request import urlopen
 from urllib.error import URLError
 from pathlib import Path
