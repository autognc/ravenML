--- conflicted
+++ resolved
@@ -7,14 +7,11 @@
 
 import os
 import json
-<<<<<<< HEAD
-=======
+
 import boto3
 from botocore.exceptions import ClientError
 from pathlib import Path
->>>>>>> 3e3a3999
-import boto3
-from pathlib import Path
+
 from ravenml.utils.local_cache import LocalCache, global_cache
 from ravenml.data.interfaces import Dataset
 from ravenml.utils.config import get_config
