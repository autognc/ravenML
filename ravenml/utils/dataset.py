--- conflicted
+++ resolved
@@ -86,20 +86,9 @@
     config = get_config()
     DATASET_BUCKET = S3.Bucket(config['dataset_bucket_name'])
     for obj in DATASET_BUCKET.objects.filter(Prefix = name):
-<<<<<<< HEAD
-        if obj.key[-1] == '/':
-            continue
-        
-        if not dataset_cache.subpath_exists(obj.key):
-            subpath = os.path.dirname(obj.key)
-            dataset_cache.ensure_subpath_exists(subpath)
-            storage_path = dataset_cache.path / Path(obj.key)
-            DATASET_BUCKET.download_file(obj.key, str(storage_path))
-=======
         if obj.key[-1] != '/':
             if not dataset_cache.subpath_exists(obj.key):
                 subpath = os.path.dirname(obj.key)
                 dataset_cache.ensure_subpath_exists(subpath)
                 storage_path = dataset_cache.path / Path(obj.key)
-                DATASET_BUCKET.download_file(obj.key, str(storage_path))
->>>>>>> 95e2b84b
+                DATASET_BUCKET.download_file(obj.key, str(storage_path))