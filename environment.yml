name: raven
channels:
    - defaults
dependencies:
<<<<<<< HEAD
  - python=3.6.8
  - pip:
    - click==7.0
    - click-plugins==1.0.4
    - pyinquirer==1.0.3
    - tqdm==4.31.1
    - pytest==4.3.0
    - boto3==1.8.7
=======
    - python=3.6.8
    - pip:
          - click==7.0
          - click-plugins==1.0.4
          - pyinquirer==1.0.3
          - tqdm==4.31.1
          - pytest==4.3.0
          - boto3==1.8.7
>>>>>>> 5e58581b
<|MERGE_RESOLUTION|>--- conflicted
+++ resolved
@@ -2,7 +2,6 @@
 channels:
     - defaults
 dependencies:
-<<<<<<< HEAD
   - python=3.6.8
   - pip:
     - click==7.0
@@ -10,14 +9,4 @@
     - pyinquirer==1.0.3
     - tqdm==4.31.1
     - pytest==4.3.0
-    - boto3==1.8.7
-=======
-    - python=3.6.8
-    - pip:
-          - click==7.0
-          - click-plugins==1.0.4
-          - pyinquirer==1.0.3
-          - tqdm==4.31.1
-          - pytest==4.3.0
-          - boto3==1.8.7
->>>>>>> 5e58581b
+    - boto3==1.8.7